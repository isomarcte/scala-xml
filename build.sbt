import sbtcrossproject.CrossPlugin.autoImport.{crossProject, CrossType}

lazy val configSettings: Seq[Setting[_]] = Seq(
  unmanagedSourceDirectories ++= {
    unmanagedSourceDirectories.value.flatMap { dir =>
      val sv = scalaVersion.value
      Seq(
        CrossVersion.partialVersion(sv) match {
          case Some((2, 13)) => file(dir.getPath ++ "-2.13+")
          case Some((0, _))  => file(dir.getPath ++ "-2.13+")
          case _             => file(dir.getPath ++ "-2.13-")
        },
        CrossVersion.partialVersion(sv) match {
          case Some((2, _))  => file(dir.getPath ++ "-2.x")
          case _             => file(dir.getPath ++ "-3.x")
        }
      )
    }
  }
)

<<<<<<< HEAD
=======
crossScalaVersions in ThisBuild := List("2.12.8", "2.11.12", "2.13.0-RC3")
>>>>>>> a784ceb8

lazy val xml = crossProject(JSPlatform, JVMPlatform)
  .withoutSuffixFor(JVMPlatform)
  .crossType(CrossType.Full)
  .in(file("."))
  .settings(ScalaModulePlugin.scalaModuleSettings)
  .jvmSettings(ScalaModulePlugin.scalaModuleOsgiSettings)
  .settings(
    name    := "scala-xml",

    scalacOptions ++= {
      val opts =
        if (isDotty.value)
          "-language:Scala2"
        else
          // Compiler team advised avoiding the -Xsource:2.14 option for releases.
          // The output with -Xsource should be periodically checked, though.
          "-deprecation:false -feature -Xlint:-stars-align,-nullary-unit,_"
      opts.split("\\s+").to[Seq]
    },

    scalacOptions in Test  += "-Xxml:coalescing",

<<<<<<< HEAD
    scalaModuleMimaPreviousVersion := {
      if (isDotty.value) None // No such release yet
      // else if (System.getenv("SCALAJS_VERSION") == "1.0.0") None
      else Some("1.3.0")
=======
    mimaPreviousVersion := {
      if (System.getenv("SCALAJS_VERSION") == "1.0.0-M8") None // No such release yet
      else Some("1.2.0")
>>>>>>> a784ceb8
    },
    mimaBinaryIssueFilters ++= {
      import com.typesafe.tools.mima.core._
      import com.typesafe.tools.mima.core.ProblemFilters._
      Seq(
        // scala-xml 1.1.1 deprecated XMLEventReader, so it broke
        // binary compatibility for 2.0.0 in the following way:
        exclude[MissingClassProblem]("scala.xml.pull.EvComment"),
        exclude[MissingClassProblem]("scala.xml.pull.EvComment$"),
        exclude[MissingClassProblem]("scala.xml.pull.EvElemEnd"),
        exclude[MissingClassProblem]("scala.xml.pull.EvElemEnd$"),
        exclude[MissingClassProblem]("scala.xml.pull.EvElemStart"),
        exclude[MissingClassProblem]("scala.xml.pull.EvElemStart$"),
        exclude[MissingClassProblem]("scala.xml.pull.EvEntityRef"),
        exclude[MissingClassProblem]("scala.xml.pull.EvEntityRef$"),
        exclude[MissingClassProblem]("scala.xml.pull.EvProcInstr"),
        exclude[MissingClassProblem]("scala.xml.pull.EvProcInstr$"),
        exclude[MissingClassProblem]("scala.xml.pull.EvText"),
        exclude[MissingClassProblem]("scala.xml.pull.EvText$"),
        exclude[MissingClassProblem]("scala.xml.pull.ExceptionEvent"),
        exclude[MissingClassProblem]("scala.xml.pull.ExceptionEvent$"),
        exclude[MissingClassProblem]("scala.xml.pull.ProducerConsumerIterator"),
        exclude[MissingClassProblem]("scala.xml.pull.XMLEvent"),
        exclude[MissingClassProblem]("scala.xml.pull.XMLEventReader"),
        exclude[MissingClassProblem]("scala.xml.pull.XMLEventReader$POISON$"),
        exclude[MissingClassProblem]("scala.xml.pull.XMLEventReader$Parser"),
        exclude[MissingClassProblem]("scala.xml.pull.package"),
        exclude[MissingClassProblem]("scala.xml.pull.package$"),
        exclude[MissingTypesProblem]("scala.xml.Atom"),
        exclude[MissingTypesProblem]("scala.xml.Comment"),
        exclude[MissingTypesProblem]("scala.xml.Document"),
        exclude[MissingTypesProblem]("scala.xml.EntityRef"),
        exclude[MissingTypesProblem]("scala.xml.PCData"),
        exclude[MissingTypesProblem]("scala.xml.ProcInstr"),
        exclude[MissingTypesProblem]("scala.xml.SpecialNode"),
        exclude[MissingTypesProblem]("scala.xml.Text"),
        exclude[MissingTypesProblem]("scala.xml.Unparsed"),
        // Miscellaneous deprecations
        exclude[MissingClassProblem]("scala.xml.dtd.impl.PointedHedgeExp"),
        exclude[MissingClassProblem]("scala.xml.dtd.impl.PointedHedgeExp$TopIter$"),
        exclude[MissingClassProblem]("scala.xml.dtd.impl.PointedHedgeExp$Node$"),
        exclude[MissingClassProblem]("scala.xml.dtd.impl.PointedHedgeExp$Point$"),
        exclude[MissingClassProblem]("scala.xml.dtd.impl.PointedHedgeExp$TopIter"),
        exclude[MissingClassProblem]("scala.xml.dtd.impl.PointedHedgeExp$Node"),
        exclude[MissingClassProblem]("scala.xml.dtd.Scanner"),
        exclude[MissingClassProblem]("scala.xml.dtd.ContentModelParser$"),
        exclude[MissingClassProblem]("scala.xml.dtd.ContentModelParser"),
        exclude[MissingClassProblem]("scala.xml.dtd.ElementValidator"),
        exclude[MissingClassProblem]("scala.xml.dtd.ElementValidator"),
        exclude[MissingClassProblem]("scala.xml.factory.Binder"),
        exclude[MissingClassProblem]("scala.xml.parsing.ValidatingMarkupHandler"),
        exclude[MissingClassProblem]("scala.xml.persistent.CachedFileStorage"),
        exclude[MissingClassProblem]("scala.xml.persistent.Index"),
        exclude[MissingClassProblem]("scala.xml.persistent.SetStorage"),
        exclude[DirectMissingMethodProblem]("scala.xml.dtd.ContentModel.parse"),
        exclude[DirectMissingMethodProblem]("scala.xml.Elem.this"),
        exclude[DirectMissingMethodProblem]("scala.xml.Elem.apply"),
        exclude[DirectMissingMethodProblem]("scala.xml.Elem.processXml"),
        exclude[DirectMissingMethodProblem]("scala.xml.Elem.xmlToProcess"),
        // Scala 2.12 deprecated mutable.Stack, so we broke
        // binary compatibility for 2.0.0 in the following way:
        exclude[IncompatibleMethTypeProblem]("scala.xml.parsing.FactoryAdapter.scopeStack_="),
        exclude[IncompatibleResultTypeProblem]("scala.xml.parsing.FactoryAdapter.hStack"),
        exclude[IncompatibleResultTypeProblem]("scala.xml.parsing.FactoryAdapter.scopeStack"),
        exclude[IncompatibleResultTypeProblem]("scala.xml.parsing.FactoryAdapter.attribStack"),
        exclude[IncompatibleResultTypeProblem]("scala.xml.parsing.FactoryAdapter.tagStack"),
        // New MiMa checks for generic signature changes
        exclude[IncompatibleSignatureProblem]("*"),
      )
    },

    apiURL := Some(
      url(s"""https://scala.github.io/scala-xml/api/${"-.*".r.replaceAllIn(version.value, "")}/""")
    ),
    apiMappings ++= scalaInstance.value.libraryJars.filter { file =>
      file.getName.startsWith("scala-library") && file.getName.endsWith(".jar")
    }.map { libraryJar =>
      libraryJar ->
        url(s"http://www.scala-lang.org/api/${scalaVersion.value}/")
    }.toMap ++ {
      // http://stackoverflow.com/questions/16934488
      Option(System.getProperty("sun.boot.class.path")).flatMap { classPath =>
        classPath.split(java.io.File.pathSeparator).find(_.endsWith(java.io.File.separator + "rt.jar"))
      }.map { jarPath =>
        Map(
          file(jarPath)
            -> url("http://docs.oracle.com/javase/8/docs/api")
        )
      } getOrElse {
        // If everything fails, jam in Java 11 modules.
        Map(
          file("/modules/java.base")
            -> url("https://docs.oracle.com/en/java/javase/11/docs/api/java.base"),
          file("/modules/java.xml")
            -> url("https://docs.oracle.com/en/java/javase/11/docs/api/java.xml")
        )
      }
    }
  )
  .settings(
    inConfig(Compile)(configSettings) ++ inConfig(Test)(configSettings)
  )
  .jvmSettings(
    OsgiKeys.exportPackage := Seq(s"scala.xml.*;version=${version.value}"),

    libraryDependencies += "junit" % "junit" % "4.13" % Test,
    libraryDependencies += "com.novocode" % "junit-interface" % "0.11" % Test,
    libraryDependencies += "org.apache.commons" % "commons-lang3" % "3.11" % Test,
    libraryDependencies ++= {
      if (isDotty.value)
        Seq()
      else
        Seq(("org.scala-lang" % "scala-compiler" % scalaVersion.value % Test).exclude("org.scala-lang.modules", s"scala-xml_${scalaBinaryVersion.value}"))
    }
  )
  .jsSettings(
    // The config for Travis has an exclude, but sbt-travisci doesn't catch it.
    crossScalaVersions -= "0.27.0-RC1",
    // Scala.js cannot run forked tests
    fork in Test := false
  )
  .jsConfigure(_.enablePlugins(ScalaJSJUnitPlugin))<|MERGE_RESOLUTION|>--- conflicted
+++ resolved
@@ -18,11 +18,6 @@
     }
   }
 )
-
-<<<<<<< HEAD
-=======
-crossScalaVersions in ThisBuild := List("2.12.8", "2.11.12", "2.13.0-RC3")
->>>>>>> a784ceb8
 
 lazy val xml = crossProject(JSPlatform, JVMPlatform)
   .withoutSuffixFor(JVMPlatform)
@@ -46,16 +41,10 @@
 
     scalacOptions in Test  += "-Xxml:coalescing",
 
-<<<<<<< HEAD
     scalaModuleMimaPreviousVersion := {
       if (isDotty.value) None // No such release yet
       // else if (System.getenv("SCALAJS_VERSION") == "1.0.0") None
       else Some("1.3.0")
-=======
-    mimaPreviousVersion := {
-      if (System.getenv("SCALAJS_VERSION") == "1.0.0-M8") None // No such release yet
-      else Some("1.2.0")
->>>>>>> a784ceb8
     },
     mimaBinaryIssueFilters ++= {
       import com.typesafe.tools.mima.core._
