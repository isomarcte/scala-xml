--- conflicted
+++ resolved
@@ -1,5 +1,4 @@
 import sbtcrossproject.CrossPlugin.autoImport.{crossProject, CrossType}
-<<<<<<< HEAD
 
 lazy val configSettings: Seq[Setting[_]] = Seq(
   unmanagedSourceDirectories ++= {
@@ -19,19 +18,15 @@
     }
   }
 )
-=======
->>>>>>> 172ce22c
 
 lazy val xml = crossProject(JSPlatform, JVMPlatform)
   .withoutSuffixFor(JVMPlatform)
   .crossType(CrossType.Full)
   .in(file("."))
   .settings(ScalaModulePlugin.scalaModuleSettings)
-<<<<<<< HEAD
   .jvmSettings(ScalaModulePlugin.scalaModuleOsgiSettings)
   .settings(
     name    := "scala-xml",
-
     scalacOptions ++= {
       val opts =
         if (isDotty.value)
@@ -42,23 +37,13 @@
           "-deprecation:false -feature -Xlint:-stars-align,-nullary-unit,_"
       opts.split("\\s+").to[Seq]
     },
-=======
-  .jvmSettings(ScalaModulePlugin.scalaModuleSettingsJVM)
-  .settings(
-    name    := "scala-xml",
->>>>>>> 172ce22c
 
     scalacOptions in Test  += "-Xxml:coalescing",
 
     scalaModuleMimaPreviousVersion := {
-<<<<<<< HEAD
       if (isDotty.value) None // No such release yet
       // else if (System.getenv("SCALAJS_VERSION") == "1.0.0") None
       else Some("1.3.0")
-=======
-      if (System.getenv("SCALAJS_VERSION") == "1.0.0") None
-      else Some("1.2.0")
->>>>>>> 172ce22c
     },
     mimaBinaryIssueFilters ++= {
       import com.typesafe.tools.mima.core._
@@ -133,10 +118,6 @@
     apiURL := Some(
       url(s"""https://scala.github.io/scala-xml/api/${"-.*".r.replaceAllIn(version.value, "")}/""")
     ),
-<<<<<<< HEAD
-=======
-
->>>>>>> 172ce22c
     apiMappings ++= scalaInstance.value.libraryJars.filter { file =>
       file.getName.startsWith("scala-library") && file.getName.endsWith(".jar")
     }.map { libraryJar =>
