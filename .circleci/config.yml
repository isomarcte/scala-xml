version: 2.1

executors:
  scala_jdk8_executor:
    docker:
      - image: circleci/openjdk:8-jdk-node
  scala_jdk11_executor:
    docker:
      - image: circleci/openjdk:11-jdk
  scala_jdk13_executor:
    docker:
      - image: circleci/openjdk:13.0.1-jdk-buster
  scala_jdk14_executor:
    docker:
      - image: circleci/openjdk:14-ea-26-jdk-buster

commands:
  sbt_cmd:
    description: "Build with sbt"
    parameters:
      scala_version:
        type: string
        default: 2.12.10
      sbt_tasks:
        type: string
        default: update compile test:compile test doc package
    steps:
      - restore_cache:
          keys:
            - sbt-deps-v1-{{ checksum "build.sbt" }}
            - sbt-deps-v1-
      - run: sbt ++<< parameters.scala_version >> << parameters.sbt_tasks >>
      - save_cache:
          key: sbt-deps-v1-{{ checksum "build.sbt" }}
          paths:
            - "~/.cache/coursier"
            - "~/.ivy2/cache"
            - "~/.sbt"
            - "~/.m2"

jobs:
  scala_job:
    executor: scala_<<parameters.java_version>>_executor
    parameters:
      scala_version:
        description: "Scala version"
        default: 2.12.10
        type: string
      java_version:
        description: "Java version"
        default: jdk8
        type: string
    steps:
      - checkout
      - run: java -version
      - sbt_cmd:
          scala_version: << parameters.scala_version >>
          sbt_tasks: xml/update xml/compile xml/test:compile xml/test xml/doc xml/package
  scalajs_job:
    executor: scala_jdk8_executor
    parameters:
      scala_version:
        description: "Scala version"
        default: 2.12.10
        type: string
      scalajs_version:
        description: "ScalaJS version"
        default: 1.1.1
        type: string
    environment:
      SCALAJS_VERSION: << parameters.scalajs_version >>
    steps:
      - checkout
      - run: java -version
      - run: node -v
      - sbt_cmd:
          scala_version: << parameters.scala_version >>
          sbt_tasks: xmlJS/update xmlJS/compile xmlJS/test:compile xmlJS/test xmlJS/doc xmlJS/package

workflows:
  build:
    jobs:
      - scala_job:
          name: 2.12.10
          java_version: jdk8
          scala_version: 2.12.10
      - scala_job:
          name: 2.13.1
          java_version: jdk8
          scala_version: 2.13.1
      - scala_job:
          name: dotty-0.27.0-RC1
          java_version: jdk8
          scala_version: 0.27.0-RC1
      - scala_job:
          name: jdk11_2.12
          java_version: jdk11
          scala_version: 2.12.10
      - scala_job:
          name: jdk11_2.13
          java_version: jdk11
          scala_version: 2.13.1
      - scala_job:
          name: jdk11_dotty
          java_version: jdk11
          scala_version: 0.27.0-RC1
      - scala_job:
          name: jdk13_2.12
          java_version: jdk13
          scala_version: 2.12.10
      - scala_job:
          name: jdk13_2.13
          java_version: jdk13
          scala_version: 2.13.1
      - scala_job:
          name: jdk13_dotty
          java_version: jdk13
          scala_version: 0.27.0-RC1
      - scala_job:
          name: jdk14_2.12
          java_version: jdk14
          scala_version: 2.12.10
      - scala_job:
          name: jdk14_2.13
          java_version: jdk14
          scala_version: 2.13.1
      - scala_job:
          name: jdk14_dotty
          java_version: jdk14
          scala_version: 0.27.0-RC1
      - scalajs_job:
<<<<<<< HEAD
          name: sjs0.6_2.12
          scala_version: 2.12.10
          scalajs_version: 1.2.0
      - scalajs_job:
          name: sjs0.6_2.13
          scala_version: 2.13.1
          scalajs_version: 1.2.0
      - scalajs_job:
=======
>>>>>>> 38d47af7
          name: sjs1.0_2.12
          scala_version: 2.12.10
          scalajs_version: 1.1.1
      - scalajs_job:
          name: sjs1.0_2.13
          scala_version: 2.13.1
          scalajs_version: 1.1.1<|MERGE_RESOLUTION|>--- conflicted
+++ resolved
@@ -129,17 +129,6 @@
           java_version: jdk14
           scala_version: 0.27.0-RC1
       - scalajs_job:
-<<<<<<< HEAD
-          name: sjs0.6_2.12
-          scala_version: 2.12.10
-          scalajs_version: 1.2.0
-      - scalajs_job:
-          name: sjs0.6_2.13
-          scala_version: 2.13.1
-          scalajs_version: 1.2.0
-      - scalajs_job:
-=======
->>>>>>> 38d47af7
           name: sjs1.0_2.12
           scala_version: 2.12.10
           scalajs_version: 1.1.1
