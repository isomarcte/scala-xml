--- conflicted
+++ resolved
@@ -11,25 +11,14 @@
 
 env:
   - SCALAJS_VERSION=         ADOPTOPENJDK=8
-<<<<<<< HEAD
-  - SCALAJS_VERSION=1.2.0   ADOPTOPENJDK=8
-  - SCALAJS_VERSION=1.0.1    ADOPTOPENJDK=8
-=======
   - SCALAJS_VERSION=1.1.1    ADOPTOPENJDK=8
->>>>>>> 38d47af7
   - SCALAJS_VERSION=         ADOPTOPENJDK=11
   - SCALAJS_VERSION=         ADOPTOPENJDK=13
 
 matrix:
   exclude:
     - scala: 0.27.0-RC1
-<<<<<<< HEAD
-      env: SCALAJS_VERSION=1.2.0   ADOPTOPENJDK=8
-    - scala: 0.27.0-RC1
-      env: SCALAJS_VERSION=1.0.1    ADOPTOPENJDK=8
-=======
       env: SCALAJS_VERSION=1.1.1    ADOPTOPENJDK=8
->>>>>>> 38d47af7
 
 install:
   - git fetch --tags # get all tags for sbt-dynver
