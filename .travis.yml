--- conflicted
+++ resolved
@@ -5,15 +5,9 @@
 language: scala
 
 scala:
-<<<<<<< HEAD
   - 0.27.0-RC1
-  - 2.12.10
-  - 2.13.1
-=======
-  - 2.11.12
   - 2.12.12
   - 2.13.3
->>>>>>> a2d6d9a7
 
 env:
   - SCALAJS_VERSION=         ADOPTOPENJDK=8
@@ -24,15 +18,9 @@
 
 matrix:
   exclude:
-<<<<<<< HEAD
     - scala: 0.27.0-RC1
       env: SCALAJS_VERSION=0.6.33   ADOPTOPENJDK=8
     - scala: 0.27.0-RC1
-=======
-    - scala: 2.11.12
-      env: SCALAJS_VERSION=0.6.33   ADOPTOPENJDK=8
-    - scala: 2.11.12
->>>>>>> a2d6d9a7
       env: SCALAJS_VERSION=1.0.1    ADOPTOPENJDK=8
 
 install:
